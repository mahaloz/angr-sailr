--- conflicted
+++ resolved
@@ -39,11 +39,7 @@
 class Slicecutor(Surveyor):
     '''The Slicecutor is a surveyor that executes provided code slices.'''
 
-<<<<<<< HEAD
     def __init__(self, project, annotated_cfg, start=None, starts=None, targets=None, max_concurrency=None, pickle_paths=None):
-=======
-    def __init__(self, project, annotated_cfg, start=None, starts=None, max_concurrency=None, pickle_paths=None):
->>>>>>> 32b7d35e
         Surveyor.__init__(self, project, start=None, starts=[ ], max_concurrency=max_concurrency, pickle_paths=pickle_paths)
 
         # the project we're slicing up!
@@ -59,7 +55,6 @@
         # these are paths that we cut due to the slicing
         self.cut = [ ]
 
-<<<<<<< HEAD
         # those that have reached one of our targets
         self.reached_targets = []
 
@@ -67,11 +62,10 @@
             self._targets = targets
         else:
             self._targets = []
-=======
+
         # mergesanity!
         self._merge_candidates = defaultdict(list)
         self._merge_countdowns = { }
->>>>>>> 32b7d35e
 
         # create the starting paths
         entries = [ ]
@@ -94,9 +88,6 @@
         last_stmt = self._annotated_cfg.get_last_statement_index(addr)
         return p.continue_through_exit(e, stmt_whitelist=whitelist, last_stmt=last_stmt)
 
-<<<<<<< HEAD
-    def tick_path(self, path):
-=======
     def filter_path(self, path):
         if path.last_addr in path.upcoming_merge_points:
             if path.last_addr not in self._merge_candidates:
@@ -112,14 +103,12 @@
         if len(path.upcoming_merge_points) == 0:
             path.upcoming_merge_points = self._annotated_cfg.merge_points(path)
 
->>>>>>> 32b7d35e
         path_exits = path.flat_exits(reachable=True)
         new_paths = [ ]
 
         mystery = False
         cut = False
 
-<<<<<<< HEAD
         l.debug("%s ticking path %s, last run is %s", self, path, path.last_run)
 
         for e in path_exits:
@@ -127,17 +116,7 @@
             l.debug("... checking exit to 0x%x from %s", dst_addr, path.last_run)
             try:
                 taken = self._annotated_cfg.should_take_exit(path.last_addr, dst_addr)
-            except Exception: # TODO: which exception?
-=======
-        l.debug("%s ticking path %s", self, path)
-
-        for e in path_exits:
-            dst_addr = e.concretize()
-            l.debug("... checking exit to 0x%x from %s (0x%x)", dst_addr, path.last_run, path.last_addr)
-            try:
-                taken = self._annotated_cfg.should_take_exit(path.last_addr, dst_addr)
             except AngrExitError: # TODO: which exception?
->>>>>>> 32b7d35e
                 l.debug("... annotated CFG did not know about it!")
                 mystery = True
                 continue
@@ -154,13 +133,9 @@
 
         if mystery: self.mysteries.append(path)
         if cut: self.cut.append(path)
-<<<<<<< HEAD
-        if path.last_run is not None and \
-                path.last_run.addr in self._targets:
+
+        if path.last_run is not None and path.last_run.addr in self._targets:
             self.reached_targets.append(path)
-        return new_paths
-
-=======
         return new_paths
 
     def pre_tick(self):
@@ -178,13 +153,8 @@
             else:
                 self._merge_countdowns[addr] -= 1
 
->>>>>>> 32b7d35e
     def path_comparator(self, a, b):
         return self._annotated_cfg.path_priority(a) - self._annotated_cfg.path_priority(b)
 
     def __str__(self):
-<<<<<<< HEAD
-        return "<Slicecutor with paths: %s, %d cut, %d mysteries, %d reached targets>" % (Surveyor.__str__(self), len(self.cut), len(self.mysteries), len(self.reached_targets))
-=======
-        return "<Slicecutor with paths: %s, %d cut, %d mysteries>" % (Surveyor.__str__(self), len(self.cut), len(self.mysteries))
->>>>>>> 32b7d35e
+        return "<Slicecutor with paths: %s, %d cut, %d mysteries, %d reached targets>" % (Surveyor.__str__(self), len(self.cut), len(self.mysteries), len(self.reached_targets))