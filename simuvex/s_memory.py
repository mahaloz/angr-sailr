#!/usr/bin/env python

import copy
import logging
import itertools
import json

l = logging.getLogger("s_memory")

import symexec
import s_exception

addr_mem_counter = itertools.count()
var_mem_counter = itertools.count()
# Conventions used:
# 1) The whole memory is readable
# 2) Memory locations are by default writable
# 3) Memory locations are by default not executable

class SimMemoryError(s_exception.SimError):
	pass

class Cell:
	# Type: RWX bits
	def __init__(self, ctype, cnt):
		self.type = ctype | 4 # memory has to be readable
		self.cnt = cnt

class Symbolizer(dict):
	def __init__(self, id, backer = {}):
		self.backer = backer
		self.id = id
		super(Symbolizer, self).__init__()

	def __missing__(self, addr):
		# TODO: better default (page-based, for example)
		permissions = 7

		try:
			var = symexec.BitVecVal(ord(self.backer[addr]), 8)
			if hasattr(self.backer, "get_perm"):
				permissions = self.backer.get_perm(addr)
		except KeyError:
			# give unconstrained on KeyError
			var = symexec.BitVec("%s_%d" % (self.id, var_mem_counter.next()), 8)

		c = Cell(permissions, var)
		self[addr] = c
		return c


class SimMemory:
	def __init__(self, backer=None, bits=None, id="mem"):

		#TODO: copy-on-write behaviour
<<<<<<< HEAD
		self.mem = Symbolizer(id, backer if backer else { })
		self.limit = 1024
		self.bits = sys if sys else 64
		self.max_mem = 2**self.bits
		self.freemem = [(0, self.max_mem - 1)]
		self.wrtmem =  [(0, self.max_mem - 1)]
		self.excmem =  [(0, self.max_mem - 1)]
		self.id = id

		# Commenting this out, pending clarification from Nilo
		#self.excmem =  []
		# if text_sec:
		#	 keys = [[-1, 0]]  + text_sec + [[self.max_mem, self.max_mem + 1]]
		#	 self.freemem = [ j for j in [ ((keys[i][1] + 1, keys[i+1][0] - 1) if keys[i+1][0] - keys[i][1] > 1 else ()) for i in range(len(keys)-1) ] if j ]
		#	 self.wrtmem = list(self.freemem)
		#	 self.excmem = list(self.freemem)
		# if backer:
		#	 self.mem.update(initial[0])
		#	 self.update_info_mem(initial[1])

=======
		self.__mem = Symbolizer(id, backer if backer else { })
		self.__limit = 1024
		self.__bits = bits if bits else 64
		self.__max_mem = 2**self.__bits
		self.__freemem = [(0, self.__max_mem - 1)]
		self.__wrtmem =  [(0, self.__max_mem - 1)]
		self.__excmem =  [(0, self.__max_mem - 1)]
		self.id = id

>>>>>>> 0f3cebc8
	def __update_info_mem(self, w_type):
		s_keys = sorted(self.mem.keys())
		keys = [ -1 ] + s_keys + [ self.max_mem ]
		if w_type & 2 or w_type & 1: # if the memory has been written
			self.freemem = [ j for j in [ ((keys[i] + 1, keys[i+1] - 1) if keys[i+1] - keys[i] > 1 else ()) for i in range(len(keys)-1) ] if j ]
		# updating writable memory
		if not w_type & 2: # the memory is marked as not re-writable
			keys = [ -1 ] + [k for k in s_keys if not self.mem[k].type & 2] + [ self.max_mem ]
			self.wrtmem = [ j for j in [ ((keys[i] + 1, keys[i+1] - 1) if keys[i+1] - keys[i] > 1 else ()) for i in range(len(keys)-1) ] if j ]
		# updating executable memory
		if not w_type & 1: # the memory is marked as not executable
			keys = [ -1 ] + [k for k in s_keys if not self.mem[k].type & 1] + [ self.max_mem ]
			self.excmem = [ j for j in [ ((keys[i] + 1, keys[i+1] - 1) if keys[i+1] - keys[i] > 1 else ()) for i in range(len(keys)-1) ] if j ]

	def is_readable(self, addr):
		return self.mem[addr].type & 4

	def is_writable(self, addr):
		return self.mem[addr].type & 2

	def is_executable(self, addr):
		return self.mem[addr].type & 1

	def __read_from(self, addr, num_bytes):
		# Check every addresses insted only the first one?
		if self.is_readable(addr):
			if num_bytes == 1:
				return self.mem[addr].cnt
			else:
				return symexec.Concat(*[self.mem[addr + i].cnt for i in range( 0, num_bytes)])
		else:
			l.warning("Attempted reading in a not readable location")
			# FIX ME
			return None

	def __write_to(self, addr, cnt, w_type=7):
		if self.is_writable(addr):
			for off in range(0, cnt.size(), 8):
				target = addr + off/8
				new_content = symexec.Extract(cnt.size() - off - 1, cnt.size() - off - 8, cnt)
				new_perms = w_type | 4 # always readable
				self.mem[target] = Cell(new_perms, new_content)

			# updating free memory
			self.__update_info_mem(w_type)
			return 1
		else:
			l.info("Attempted writing in a not writable location")
			return 0

	def concretize_addr(self, v, strategies):
		if v.is_symbolic and not v.satisfiable():
			raise SimMemoryError("Trying to concretize with unsat constraints.")

		# if there's only one option, let's do it
		if v.is_unique():
<<<<<<< HEAD
			return v.any()

		# ok, no free memory that this thing can address
		fcon = [ symexec.And(symexec.UGE(dst,a), symexec.ULE(dst,b)) for a,b in self.freemem ]
		if fcon:
			v.push_constraints(symexec.Or(*fcon))
			if v.satisfiable():
				return v.any()
			v.pop_constraints()

		# first try writeable memory
		fcon = [ symexec.And(symexec.UGE(dst,a), symexec.ULE(dst,b)) for a,b in self.wrtmem ]
		if fcon:
			v.push_constraints(symexec.Or(*fcon))
			if v.satisfiable():
				# ok, found some memory!
				# free memory is always writable - TODO: why?
				return v.any()
			v.pop_constraints()


		# try anything
		return v.any()

	def store(self, dst, cnt, constraints, w_type=7):
		addr = self.concretize_write_addr(dst, constraints)
=======
			return [ v.any() ]

		for s in strategies:
			if s == "free":
				fcon = [ symexec.And(symexec.UGE(v.expr,a), symexec.ULE(v.expr,b)) for a,b in self.__freemem ]
				if fcon:
					v.push_constraints(symexec.Or(*fcon))
					if v.satisfiable():
						return [ v.any() ]
					v.pop_constraints()
			if s == "writeable":
				fcon = [ symexec.And(symexec.UGE(v.expr,a), symexec.ULE(v.expr,b)) for a,b in self.__wrtmem ]
				if fcon:
					v.push_constraints(symexec.Or(*fcon))
					if v.satisfiable():
						return [ v.any() ]
					v.pop_constraints()
			if s == "executable":
				pass
			if s == "symbolic":
				# if the address concretizes to less than the threshold of values, try to keep it symbolic
				if v.max() - v.min() < self.__limit:
					fcon = [ symexec.And(symexec.UGE(v.expr,a), symexec.ULE(v.expr,b)) for a,b in self.__freemem ]
					if fcon:
						v.push_constraints(symexec.Or(*fcon))
						if not v.satisfiable():
							v.pop_constraints()
					return v.any_n(self.__limit)
			if s == "any":
				return [ v.any() ]

		raise SimMemoryError("Unable to concretize address with the provided strategies.")

	def concretize_write_addr(self, dst):
		return self.concretize_addr(dst, strategies = [ "free", "writeable", "any" ])

	def concretize_read_addr(self, dst):
		return self.concretize_addr(dst, strategies=['symbolic', 'any'])

	def store(self, dst, cnt, w_type=7):
		addr = self.concretize_write_addr(dst)[0]
>>>>>>> 0f3cebc8
		self.__write_to(addr, cnt, w_type)
		return [dst.expr == addr]

	#Load expressions from memory
	def load(self, dst, size):
		size_b = size/8
<<<<<<< HEAD
		l.debug("Got load with size %d (%d bytes)" % (size, size_b))

		# first, try the bitvector case
		if hasattr(dst, "as_long"):
			return self.__read_from(dst.as_long(), size/8), [ ]

		# make sure it's satisfiable
		v = s_value.SimValue(dst, constraints)
		if not v.satisfiable():
			raise SimMemoryError("Received unsatisfiable address for read.")

		# now see if the read is unique
		if v.is_unique():
			return self.__read_from(v.any(), size/8), [ ]

		if v.max() - v.min() < self.limit:
			fcon = [ symexec.And(symexec.UGE(dst,a), symexec.ULE(dst,b)) for a,b in self.freemem ]
			if fcon:
				# within the limit to keep it symbolic
				v.push_constraints(symexec.Or(*fcon))
				if not v.satisfiable():
					v.pop_constraints()

			var = symexec.BitVec("%s_addr_%s" %(self.id, addr_mem_counter.next()), self.bits)
			expr = symexec.Or(*[ symexec.And(var == self.__read_from(addr, size_b),
					      dst == addr) for addr in sorted(v.any_n(self.limit)) ])
			return var, [ expr ]

		# otherwise, time to concretize!

		# first, try to concretize it to some previously stored symbolic values
		fcon = [ dst == addr for addr in self.mem.keys() ]
		if fcon:
			v.push_constraints(symexec.Or(*fcon))
			if not v.satisfiable():
				# now just point it anywhere
				v.pop_constraints()
=======
		addrs = self.concretize_read_addr(dst)

		# if there's a single address, it's easy
		if len(addrs) == 1:
			return self.__read_from(addrs[0], size/8), [ dst.expr == addrs[0] ]
>>>>>>> 0f3cebc8

		# otherwise, create a new symbolic variable and return the mess of constraints and values
		m = symexec.BitVec("%s_addr_%s" %(self.id, addr_mem_counter.next()), self.__bits)
		e = symexec.Or(*[ symexec.And(m == self.__read_from(addr, size_b), dst.expr == addr) for addr in addrs ])
		return m, [ e ]

	def get_bit_address(self):
		return self.bits

	def pp(self):
		[l.debug("%d: [%s, %s]" %(addr, self.mem[addr].cnt, self.mem[addr].type)) for addr in self.mem.keys()]

	def get_addresses(self):
		return self.mem.keys()

	def get_max(self):
		return self.max_mem

	#TODO: copy-on-write behaviour
	def copy(self):
		l.debug("Copying %d cells of memory." % len(self.mem))
		c = copy.copy(self)
		c.mem = copy.copy(self.mem)
		c.mem.backer = self.mem.backer
		return c

	def __getitem__(self, index):
		return self.mem[index]

        def to_json(self):
                tmp = [[a, cell.type, str(cell.cnt)] for a, cell in self.mem.iteritems()]
                return json.dumps(tmp)
                <|MERGE_RESOLUTION|>--- conflicted
+++ resolved
@@ -53,38 +53,15 @@
 	def __init__(self, backer=None, bits=None, id="mem"):
 
 		#TODO: copy-on-write behaviour
-<<<<<<< HEAD
 		self.mem = Symbolizer(id, backer if backer else { })
 		self.limit = 1024
-		self.bits = sys if sys else 64
+		self.bits = bits if bits else 64
 		self.max_mem = 2**self.bits
 		self.freemem = [(0, self.max_mem - 1)]
 		self.wrtmem =  [(0, self.max_mem - 1)]
 		self.excmem =  [(0, self.max_mem - 1)]
 		self.id = id
 
-		# Commenting this out, pending clarification from Nilo
-		#self.excmem =  []
-		# if text_sec:
-		#	 keys = [[-1, 0]]  + text_sec + [[self.max_mem, self.max_mem + 1]]
-		#	 self.freemem = [ j for j in [ ((keys[i][1] + 1, keys[i+1][0] - 1) if keys[i+1][0] - keys[i][1] > 1 else ()) for i in range(len(keys)-1) ] if j ]
-		#	 self.wrtmem = list(self.freemem)
-		#	 self.excmem = list(self.freemem)
-		# if backer:
-		#	 self.mem.update(initial[0])
-		#	 self.update_info_mem(initial[1])
-
-=======
-		self.__mem = Symbolizer(id, backer if backer else { })
-		self.__limit = 1024
-		self.__bits = bits if bits else 64
-		self.__max_mem = 2**self.__bits
-		self.__freemem = [(0, self.__max_mem - 1)]
-		self.__wrtmem =  [(0, self.__max_mem - 1)]
-		self.__excmem =  [(0, self.__max_mem - 1)]
-		self.id = id
-
->>>>>>> 0f3cebc8
 	def __update_info_mem(self, w_type):
 		s_keys = sorted(self.mem.keys())
 		keys = [ -1 ] + s_keys + [ self.max_mem ]
@@ -141,46 +118,18 @@
 
 		# if there's only one option, let's do it
 		if v.is_unique():
-<<<<<<< HEAD
-			return v.any()
-
-		# ok, no free memory that this thing can address
-		fcon = [ symexec.And(symexec.UGE(dst,a), symexec.ULE(dst,b)) for a,b in self.freemem ]
-		if fcon:
-			v.push_constraints(symexec.Or(*fcon))
-			if v.satisfiable():
-				return v.any()
-			v.pop_constraints()
-
-		# first try writeable memory
-		fcon = [ symexec.And(symexec.UGE(dst,a), symexec.ULE(dst,b)) for a,b in self.wrtmem ]
-		if fcon:
-			v.push_constraints(symexec.Or(*fcon))
-			if v.satisfiable():
-				# ok, found some memory!
-				# free memory is always writable - TODO: why?
-				return v.any()
-			v.pop_constraints()
-
-
-		# try anything
-		return v.any()
-
-	def store(self, dst, cnt, constraints, w_type=7):
-		addr = self.concretize_write_addr(dst, constraints)
-=======
 			return [ v.any() ]
 
 		for s in strategies:
 			if s == "free":
-				fcon = [ symexec.And(symexec.UGE(v.expr,a), symexec.ULE(v.expr,b)) for a,b in self.__freemem ]
+				fcon = [ symexec.And(symexec.UGE(v.expr,a), symexec.ULE(v.expr,b)) for a,b in self.freemem ]
 				if fcon:
 					v.push_constraints(symexec.Or(*fcon))
 					if v.satisfiable():
 						return [ v.any() ]
 					v.pop_constraints()
 			if s == "writeable":
-				fcon = [ symexec.And(symexec.UGE(v.expr,a), symexec.ULE(v.expr,b)) for a,b in self.__wrtmem ]
+				fcon = [ symexec.And(symexec.UGE(v.expr,a), symexec.ULE(v.expr,b)) for a,b in self.wrtmem ]
 				if fcon:
 					v.push_constraints(symexec.Or(*fcon))
 					if v.satisfiable():
@@ -190,13 +139,13 @@
 				pass
 			if s == "symbolic":
 				# if the address concretizes to less than the threshold of values, try to keep it symbolic
-				if v.max() - v.min() < self.__limit:
-					fcon = [ symexec.And(symexec.UGE(v.expr,a), symexec.ULE(v.expr,b)) for a,b in self.__freemem ]
+				if v.max() - v.min() < self.limit:
+					fcon = [ symexec.And(symexec.UGE(v.expr,a), symexec.ULE(v.expr,b)) for a,b in self.freemem ]
 					if fcon:
 						v.push_constraints(symexec.Or(*fcon))
 						if not v.satisfiable():
 							v.pop_constraints()
-					return v.any_n(self.__limit)
+					return v.any_n(self.limit)
 			if s == "any":
 				return [ v.any() ]
 
@@ -210,61 +159,20 @@
 
 	def store(self, dst, cnt, w_type=7):
 		addr = self.concretize_write_addr(dst)[0]
->>>>>>> 0f3cebc8
 		self.__write_to(addr, cnt, w_type)
 		return [dst.expr == addr]
 
 	#Load expressions from memory
 	def load(self, dst, size):
 		size_b = size/8
-<<<<<<< HEAD
-		l.debug("Got load with size %d (%d bytes)" % (size, size_b))
-
-		# first, try the bitvector case
-		if hasattr(dst, "as_long"):
-			return self.__read_from(dst.as_long(), size/8), [ ]
-
-		# make sure it's satisfiable
-		v = s_value.SimValue(dst, constraints)
-		if not v.satisfiable():
-			raise SimMemoryError("Received unsatisfiable address for read.")
-
-		# now see if the read is unique
-		if v.is_unique():
-			return self.__read_from(v.any(), size/8), [ ]
-
-		if v.max() - v.min() < self.limit:
-			fcon = [ symexec.And(symexec.UGE(dst,a), symexec.ULE(dst,b)) for a,b in self.freemem ]
-			if fcon:
-				# within the limit to keep it symbolic
-				v.push_constraints(symexec.Or(*fcon))
-				if not v.satisfiable():
-					v.pop_constraints()
-
-			var = symexec.BitVec("%s_addr_%s" %(self.id, addr_mem_counter.next()), self.bits)
-			expr = symexec.Or(*[ symexec.And(var == self.__read_from(addr, size_b),
-					      dst == addr) for addr in sorted(v.any_n(self.limit)) ])
-			return var, [ expr ]
-
-		# otherwise, time to concretize!
-
-		# first, try to concretize it to some previously stored symbolic values
-		fcon = [ dst == addr for addr in self.mem.keys() ]
-		if fcon:
-			v.push_constraints(symexec.Or(*fcon))
-			if not v.satisfiable():
-				# now just point it anywhere
-				v.pop_constraints()
-=======
 		addrs = self.concretize_read_addr(dst)
 
 		# if there's a single address, it's easy
 		if len(addrs) == 1:
 			return self.__read_from(addrs[0], size/8), [ dst.expr == addrs[0] ]
->>>>>>> 0f3cebc8
 
 		# otherwise, create a new symbolic variable and return the mess of constraints and values
-		m = symexec.BitVec("%s_addr_%s" %(self.id, addr_mem_counter.next()), self.__bits)
+		m = symexec.BitVec("%s_addr_%s" %(self.id, addr_mem_counter.next()), self.bits)
 		e = symexec.Or(*[ symexec.And(m == self.__read_from(addr, size_b), dst.expr == addr) for addr in addrs ])
 		return m, [ e ]
 
