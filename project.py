--- conflicted
+++ resolved
@@ -195,13 +195,11 @@
         binary = self.binaries[binary_name]
         for lib_name in binary.get_lib_names():
             l.debug("AbstractProc: lib_name: %s", lib_name)
-<<<<<<< HEAD
+
             l.debug("Simprocedures: %s", simuvex.procedures.SimProcedures)
-=======
             if lib_name == 'libc.so.0':
                 lib_name = 'libc.so.6'
 
->>>>>>> 4afd4255
             if lib_name in simuvex.procedures.SimProcedures:
                 functions = simuvex.procedures.SimProcedures[lib_name]
                 # l.debug(functions)
